from typing import Annotated, Optional

from fastapi import APIRouter, Form, Header
from starlette.requests import Request
from starlette.responses import RedirectResponse

from fastapi_msal.core import MSALClientConfig, OptStr
from fastapi_msal.models import AuthToken, BearerToken, IDTokenClaims
from fastapi_msal.security import MSALAuthCodeHandler, MSALScheme


class MSALAuthorization:
    def __init__(
        self,
        client_config: MSALClientConfig,
        return_to_path: str = "/",
        tags: Optional[list[str]] = None,  # type: ignore [unused-ignore]
    ):
        self.handler = MSALAuthCodeHandler(client_config=client_config)
        if not tags:
            tags = ["authentication"]
        self.return_to_path = return_to_path
        self.router = APIRouter(prefix=client_config.path_prefix, tags=tags)  # type: ignore
        self.router.add_api_route(
            name="_login_route",
            path=client_config.login_path,
            endpoint=self._login_route,
            methods=["GET"],
            include_in_schema=client_config.show_in_docs,
        )

        self.router.add_api_route(
            name="_get_token_route",
            path=client_config.token_path,
            endpoint=self._get_token_route,
            methods=["GET"],
            include_in_schema=client_config.show_in_docs,
        )

        self.router.add_api_route(
            name="_post_token_route",
            path=client_config.token_path,
            endpoint=self._post_token_route,
            methods=["POST"],
            response_model=BearerToken,
            include_in_schema=client_config.show_in_docs,
        )
        self.router.add_api_route(
            client_config.logout_path,
            self._logout_route,
            methods=["GET"],
            include_in_schema=client_config.show_in_docs,
        )

    async def _login_route(
        self,
        request: Request,
        redirect_uri: OptStr = None,
        state: OptStr = None,
        client_id: OptStr = None,
    ) -> RedirectResponse:
        if client_id:
            print(client_id)
        if not redirect_uri:
<<<<<<< HEAD
            if hasattr(self.handler.client_config, 'redirect_uri'):
                redirect_uri = self.handler.client_config.redirect_uri
            else:
                redirect_uri = request.url_for("_get_token_route")
        return await self.handler.authorize_redirect(
            request=request, redirec_uri=redirect_uri, state=state
        )
=======
            redirect_uri = str(request.url_for("_get_token_route"))
        return await self.handler.authorize_redirect(request=request, redirec_uri=redirect_uri, state=state)
>>>>>>> 2164bb5c

    async def _get_token_route(self, request: Request, code: str, state: OptStr) -> RedirectResponse:
        await self.handler.authorize_access_token(request=request, code=code, state=state)
        return RedirectResponse(url=f"{self.return_to_path}", headers=dict(request.headers.items()))

    async def _post_token_route(
        self, request: Request, code: Annotated[str, Form()], state: Annotated[OptStr, Form()] = None
    ) -> BearerToken:
        token: AuthToken = await self.handler.authorize_access_token(request=request, code=code, state=state)
        return BearerToken(access_token=token.id_token)

    async def _logout_route(
        self, request: Request, referer: Annotated[OptStr, Header()] = None, callback_url: OptStr = None
    ) -> RedirectResponse:
        # check if callback_url is set, if not try to get it from referer header
        callback_url = referer if referer else str(self.return_to_path)
        return self.handler.logout(request=request, callback_url=callback_url)

    async def get_session_token(self, request: Request) -> Optional[AuthToken]:
        return await self.handler.get_token_from_session(request=request)

    async def check_authenticated_session(self, request: Request) -> bool:
        auth_token: Optional[AuthToken] = await self.get_session_token(request)
        if auth_token:
            token_claims: Optional[IDTokenClaims] = await self.handler.parse_id_token(token=auth_token)
            if token_claims and token_claims.validate_token():
                return True
        return False

    @property
    def scheme(self) -> MSALScheme:
        return MSALScheme(
            authorization_url=self.router.url_path_for("_login_route"),
            token_url=self.router.url_path_for("_post_token_route"),
            handler=self.handler,
        )<|MERGE_RESOLUTION|>--- conflicted
+++ resolved
@@ -62,7 +62,6 @@
         if client_id:
             print(client_id)
         if not redirect_uri:
-<<<<<<< HEAD
             if hasattr(self.handler.client_config, 'redirect_uri'):
                 redirect_uri = self.handler.client_config.redirect_uri
             else:
@@ -70,10 +69,6 @@
         return await self.handler.authorize_redirect(
             request=request, redirec_uri=redirect_uri, state=state
         )
-=======
-            redirect_uri = str(request.url_for("_get_token_route"))
-        return await self.handler.authorize_redirect(request=request, redirec_uri=redirect_uri, state=state)
->>>>>>> 2164bb5c
 
     async def _get_token_route(self, request: Request, code: str, state: OptStr) -> RedirectResponse:
         await self.handler.authorize_access_token(request=request, code=code, state=state)
